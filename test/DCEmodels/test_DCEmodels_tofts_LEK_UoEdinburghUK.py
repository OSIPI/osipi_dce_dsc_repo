--- conflicted
+++ resolved
@@ -9,9 +9,6 @@
 arg_names = 'label, t_array, C_array, ca_array, ta_array, ve_ref, Ktrans_ref, arterial_delay_ref,  a_tol_ve, ' \
             'r_tol_ve, a_tol_Ktrans, r_tol_Ktrans, a_tol_delay, r_tol_delay'
 
-<<<<<<< HEAD
-test_data = (DCEmodels_data.dce_DRO_data_tofts())
-=======
 filename_prefix = ''
 
 def setup_module(module):
@@ -22,9 +19,9 @@
     log_init(filename_prefix, '_LEK_UoEdinburghUK_tofts', ['label', 'time (us)', 'Ktrans_ref', 've_ref', 'delay_ref', 'Ktrans_meas', 've_meas', 'delay_meas'])
 
 
->>>>>>> 4f36802b
 # Use the test data to generate a parametrize decorator. This causes the following test to be run for every test case
 # listed in test_data...
+test_data = (DCEmodels_data.dce_DRO_data_tofts())
 @osipi_parametrize(arg_names, test_data, xf_labels=[])
 def test_LEK_UoEdinburghUK_tofts_model(label, t_array, C_array, ca_array, ta_array, ve_ref, Ktrans_ref,
                                        arterial_delay_ref, a_tol_ve, r_tol_ve, a_tol_Ktrans, r_tol_Ktrans, a_tol_delay,
@@ -37,11 +34,19 @@
     X0 = (0.6, 0.2)  # KTrans, ve, delay
     bounds = ((0.0, 0.0), (5, 1))
 
-    # run test
+    # run code
+    tic = perf_counter()
     output, pcov = curve_fit(lambda t, x, y: Kety([x, y], t, ca_array, toff=0),
                              t_array, C_array, p0=X0,
                              bounds=bounds)
     Ktrans_meas, ve_meas = output
+    exc_time = 1e6 * (perf_counter() - tic)  # measure execution time
+
+    # log results
+    log_results(filename_prefix, '_LEK_UoEdinburghUK_tofts', [
+        [label, f"{exc_time:.0f}", Ktrans_ref, ve_ref, arterial_delay_ref, Ktrans_meas, ve_meas, arterial_delay_ref]])
+
+    # run test
     np.testing.assert_allclose([ve_meas], [ve_ref], rtol=r_tol_ve, atol=a_tol_ve)
     np.testing.assert_allclose([Ktrans_meas], [Ktrans_ref], rtol=r_tol_Ktrans, atol=a_tol_Ktrans)
 
