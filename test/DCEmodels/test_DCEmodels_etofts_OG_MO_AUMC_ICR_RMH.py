import os
import numpy as np
from time import perf_counter
from ..helpers import osipi_parametrize, log_init, log_results
from . import DCEmodels_data
from osipi_code_collection.original.OG_MO_AUMC_ICR_RMH.ExtendedTofts.DCE import fit_tofts_model, fit_aif

# All tests will use the same arguments and same data...
arg_names = 'label, t_array, C_array, ca_array, ta_array, ve_ref, vp_ref, Ktrans_ref, arterial_delay_ref,  a_tol_ve, ' \
            'r_tol_ve, a_tol_vp,r_tol_vp,a_tol_Ktrans,r_tol_Ktrans,a_tol_delay,r_tol_delay '

<<<<<<< HEAD
test_data = (DCEmodels_data.dce_DRO_data_extended_tofts_kety())
=======
filename_prefix = ''

def setup_module(module):
    # initialize the logfiles
    global filename_prefix # we want to change the global variable
    os.makedirs('./test/results/DCEmodels', exist_ok=True)
    filename_prefix = 'DCEmodels/TestResults_models'
    log_init(filename_prefix, '_OG_MO_AUMC_ICR_RMH_etofts', ['label', 'time (us)', 'Ktrans_ref', 've_ref', 'vp_ref', 'delay_ref', 'Ktrans_meas', 've_meas', 'vp_meas', 'delay_meas'])


>>>>>>> 4f36802b
# Use the test data to generate a parametrize decorator. This causes the following
# test to be run for every test case listed in test_data...
@osipi_parametrize(arg_names, test_data, xf_labels=[])
def testOG_MO_AUMC_ICR_RMH_extended_tofts_kety_model(label, t_array, C_array, ca_array, ta_array, ve_ref, vp_ref,
                                                     Ktrans_ref, arterial_delay_ref, a_tol_ve, r_tol_ve, a_tol_vp,
                                                     r_tol_vp, a_tol_Ktrans, r_tol_Ktrans, a_tol_delay, r_tol_delay):
    # NOTES:
    # Not possible to fit without a delay.
    # Therefore, delay constraint range was set to zero.

    # prepare input data
    ta_array = ta_array / 60
    t_array = t_array / 60
    arterial_delay_ref = arterial_delay_ref / 60
    x0 = (0.6/0.2, 0, 0.2, 0.01)  # ke, delay, ve, vp
    bounds = ((0.0, -0, 0.0, 0.0), (5.0/0.2, 0, 1, 1))
    try:
        AIF = fit_aif(ca_array, ta_array, model='Cosine8')
    except:
        AIF = fit_aif(ca_array, ta_array, model='Cosine4')
    C_array = np.array(C_array)
    C_array = C_array[np.newaxis, ...]

    # run test
    try:
        ke, arterial_delay_meas, ve_meas, vp_meas = fit_tofts_model(C_array, t_array, AIF, idxs=None,
                                                                    X0=(0.6, 0.2, 0.2, 0.02),
                                                                    bounds=((0.0, 0, 0.0, 0.0), (5.0, 1, 0.7, 0.7)),
                                                                    jobs=1, model='Cosine8')
    except:
        ke, arterial_delay_meas, ve_meas, vp_meas = fit_tofts_model(C_array, t_array, AIF, idxs=None,
                                                                    X0=(0.6, 0.2, 0.2, 0.02),
                                                                    bounds=((0.0, 0, 0.0, 0.0), (5.0, 1, 0.7, 0.7)),
                                                                    jobs=1, model='Cosine4')
    Ktrans_meas = ke * ve_meas
    np.testing.assert_allclose([ve_meas], [ve_ref], rtol=r_tol_ve, atol=a_tol_ve)
    np.testing.assert_allclose([vp_meas], [vp_ref], rtol=r_tol_vp, atol=a_tol_vp)
    np.testing.assert_allclose([Ktrans_meas], [Ktrans_ref], rtol=r_tol_Ktrans, atol=a_tol_Ktrans)


test_data_delay = (DCEmodels_data.dce_DRO_data_extended_tofts_kety(delay=True))
# Use the test data to generate a parametrize decorator. This causes the following
# test to be run for every test case listed in test_data...
@osipi_parametrize(arg_names, test_data_delay, xf_labels=[])
def testOG_MO_AUMC_ICR_RMH_extended_tofts_kety_model_delay(label, t_array,
                                                      C_array, ca_array, ta_array, ve_ref, vp_ref,
                                                     Ktrans_ref, arterial_delay_ref, a_tol_ve, r_tol_ve, a_tol_vp,
                                                     r_tol_vp, a_tol_Ktrans, r_tol_Ktrans, a_tol_delay, r_tol_delay):
    # NOTES:

    # prepare input data
    ta_array = ta_array / 60
    t_array = t_array / 60
    arterial_delay_ref = arterial_delay_ref / 60
    x0 = (0.6/0.2, 0, 0.2, 0.01)  # ke, delay, ve, vp
    bounds = ((0.0, -10/60, 0.0, 0.0), (5.0/0.2, 10/60, 1, 1))
    try:
        AIF = fit_aif(ca_array, ta_array, model='Cosine8')
    except:
        AIF = fit_aif(ca_array, ta_array, model='Cosine4')
    C_array = np.array(C_array)
    C_array = C_array[np.newaxis, ...]


    # run code
    tic = perf_counter()
    try:
        ke, arterial_delay_meas, ve_meas, vp_meas = fit_tofts_model(C_array, t_array, AIF, idxs=None,
                                                                    X0=(0.6, 0.2, 0.2, 0.02),
                                                                    bounds=((0.0, 0, 0.0, 0.0), (5.0, 1, 0.7, 0.7)),
                                                                    jobs=1, model='Cosine8')
    except:
        ke, arterial_delay_meas, ve_meas, vp_meas = fit_tofts_model(C_array, t_array, AIF, idxs=None,
                                                                    X0=(0.6, 0.2, 0.2, 0.02),
                                                                    bounds=((0.0, 0, 0.0, 0.0), (5.0, 1, 0.7, 0.7)),
                                                                    jobs=1, model='Cosine4')
    Ktrans_meas = ke * ve_meas
    exc_time = 1e6 * (perf_counter() - tic)  # measure execution time

    # log results
    log_results(filename_prefix, '_OG_MO_AUMC_ICR_RMH_etofts', [[label, f"{exc_time:.0f}", Ktrans_ref, ve_ref, vp_ref, arterial_delay_ref, Ktrans_meas, ve_meas, vp_meas, arterial_delay_meas]])

    # run test
    np.testing.assert_allclose([ve_meas], [ve_ref], rtol=r_tol_ve, atol=a_tol_ve)
    np.testing.assert_allclose([vp_meas], [vp_ref], rtol=r_tol_vp, atol=a_tol_vp)
    np.testing.assert_allclose([Ktrans_meas], [Ktrans_ref], rtol=r_tol_Ktrans, atol=a_tol_Ktrans)
    np.testing.assert_allclose([arterial_delay_meas], [arterial_delay_ref], rtol=r_tol_delay, atol=a_tol_delay)<|MERGE_RESOLUTION|>--- conflicted
+++ resolved
@@ -9,10 +9,10 @@
 arg_names = 'label, t_array, C_array, ca_array, ta_array, ve_ref, vp_ref, Ktrans_ref, arterial_delay_ref,  a_tol_ve, ' \
             'r_tol_ve, a_tol_vp,r_tol_vp,a_tol_Ktrans,r_tol_Ktrans,a_tol_delay,r_tol_delay '
 
-<<<<<<< HEAD
+
 test_data = (DCEmodels_data.dce_DRO_data_extended_tofts_kety())
-=======
 filename_prefix = ''
+
 
 def setup_module(module):
     # initialize the logfiles
@@ -22,7 +22,6 @@
     log_init(filename_prefix, '_OG_MO_AUMC_ICR_RMH_etofts', ['label', 'time (us)', 'Ktrans_ref', 've_ref', 'vp_ref', 'delay_ref', 'Ktrans_meas', 've_meas', 'vp_meas', 'delay_meas'])
 
 
->>>>>>> 4f36802b
 # Use the test data to generate a parametrize decorator. This causes the following
 # test to be run for every test case listed in test_data...
 @osipi_parametrize(arg_names, test_data, xf_labels=[])
@@ -46,7 +45,8 @@
     C_array = np.array(C_array)
     C_array = C_array[np.newaxis, ...]
 
-    # run test
+    # run code
+    tic = perf_counter()
     try:
         ke, arterial_delay_meas, ve_meas, vp_meas = fit_tofts_model(C_array, t_array, AIF, idxs=None,
                                                                     X0=(0.6, 0.2, 0.2, 0.02),
@@ -58,6 +58,12 @@
                                                                     bounds=((0.0, 0, 0.0, 0.0), (5.0, 1, 0.7, 0.7)),
                                                                     jobs=1, model='Cosine4')
     Ktrans_meas = ke * ve_meas
+    exc_time = 1e6 * (perf_counter() - tic)  # measure execution time
+
+    # log results
+    log_results(filename_prefix, '_OG_MO_AUMC_ICR_RMH_etofts', [[label, f"{exc_time:.0f}", Ktrans_ref, ve_ref, vp_ref, arterial_delay_ref, Ktrans_meas, ve_meas, vp_meas, arterial_delay_meas]])
+
+    # run test
     np.testing.assert_allclose([ve_meas], [ve_ref], rtol=r_tol_ve, atol=a_tol_ve)
     np.testing.assert_allclose([vp_meas], [vp_ref], rtol=r_tol_vp, atol=a_tol_vp)
     np.testing.assert_allclose([Ktrans_meas], [Ktrans_ref], rtol=r_tol_Ktrans, atol=a_tol_Ktrans)
