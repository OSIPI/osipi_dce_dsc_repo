--- conflicted
+++ resolved
@@ -34,14 +34,11 @@
     aif = aifs.patient_specific(t_array, ca_array)
     pk_model = pk_models.extended_tofts(t_array, aif)
 
-<<<<<<< HEAD
     # run code
     tic = perf_counter()
-    pk_pars, C_t_fit = dce_fit.conc_to_pkp(C_array, pk_model, pk_pars_0)
-=======
+
     # run test
     pk_pars, C_t_fit = dce_fit.conc_to_pkp(C_array, pk_model)
->>>>>>> 5c8ba047
     Ktrans_meas = pk_pars['ps']
     ve_meas = pk_pars['ve']
     vp_meas = pk_pars['vp']
