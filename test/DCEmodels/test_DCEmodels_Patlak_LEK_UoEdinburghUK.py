import numpy as np
import os
from scipy.optimize import curve_fit
from time import perf_counter
from ..helpers import osipi_parametrize, log_init, log_results
from . import DCEmodels_data
from src.original.LEK_UoEdinburghUK.PharmacokineticModelling.models import \
    Patlak

arg_names = 'label, t_array, C_t_array, cp_aif_array, vp_ref, ps_ref, ' \
            'delay_ref, a_tol_vp, r_tol_vp, a_tol_ps, r_tol_ps, a_tol_delay, ' \
            'r_tol_delay'

<<<<<<< HEAD
test_data = (DCEmodels_data.dce_DRO_data_Patlak())
# Use the test data to generate a parametrize decorator. This causes the
# following
=======
filename_prefix = ''

def setup_module(module):
    # initialize the logfiles
    global filename_prefix # we want to change the global variable
    os.makedirs('./test/results/DCEmodels', exist_ok=True)
    filename_prefix = 'DCEmodels/TestResults_models'
    log_init(filename_prefix, '_LEK_UoEdinburghUK_patlak', ['label', 'time (us)', 'vp_ref', 'ps_ref', 'vp_meas', 'ps_meas'])


# Use the test data to generate a parametrize decorator. This causes the following
>>>>>>> 4f36802b
# test to be run for every test case listed in test_data...
@osipi_parametrize(arg_names, test_data, xf_labels=[])
def test_LEK_UoEdinburghUK_Patlak_model(label, t_array, C_t_array, cp_aif_array,
                                        vp_ref, ps_ref, delay_ref, a_tol_vp,
                                        r_tol_vp, a_tol_ps, r_tol_ps,
                                        a_tol_delay, r_tol_delay):
    # NOTES:
    # Fitting not implemented

    # prepare input data
    t_array = t_array / 60  # convert to mins, so that ps is in /min
    X0 = (0.6, 0.01)  # ps, vp starting values
    bounds = ((0.0, 0.0), (5.0, 1.0))

    # run code
    tic = perf_counter()
    output, pcov = curve_fit(lambda t, x, y: Patlak([x, y], t, cp_aif_array,
                                                    toff=0),
                             t_array, C_t_array, p0=X0,
                             bounds=bounds)
    ps_meas, vp_meas = output
    exc_time = 1e6 * (perf_counter() - tic)  # measure execution time

    # log results
    log_results(filename_prefix, '_LEK_UoEdinburghUK_patlak', [
        [label, f"{exc_time:.0f}", vp_ref, ps_ref, vp_meas, ps_meas]])

    # run test
    np.testing.assert_allclose([vp_meas], [vp_ref], rtol=r_tol_vp,
                               atol=a_tol_vp)
    np.testing.assert_allclose([ps_meas], [ps_ref], rtol=r_tol_ps,
                               atol=a_tol_ps)


test_data_delay = (DCEmodels_data.dce_DRO_data_Patlak(delay=True))
# Use the test data to generate a parametrize decorator. This causes the
# following test to be run for every test case listed in test_data...
@osipi_parametrize(arg_names, test_data_delay, xf_labels=[])
def test_LEK_UoEdinburghUK_Patlak_model_delay(label, t_array, C_t_array,
                                              cp_aif_array, vp_ref, ps_ref,
                                              delay_ref, a_tol_vp, r_tol_vp,
                                              a_tol_ps, r_tol_ps,
                                              a_tol_delay, r_tol_delay):
    # NOTES:
    # Fitting not implemented

    # prepare input data
    t_array = t_array / 60  # convert to mins, so that ps is in /min
    X0 = (0.6, 0.01, 0)  # ps, vp starting values
    bounds = ((0.0, 0.0, -10/60), (5.0, 1.0, 10/60))

    # run test
    output, pcov = curve_fit(lambda t, x, y, delay: Patlak([x, y], t,
                                                           cp_aif_array,
                                                           toff=delay),
                             t_array, C_t_array, p0=X0,
                             bounds=bounds)
    ps_meas, vp_meas, delay_meas = output
    delay_meas *= 60
    np.testing.assert_allclose([vp_meas], [vp_ref], rtol=r_tol_vp,
                               atol=a_tol_vp)
    np.testing.assert_allclose([ps_meas], [ps_ref], rtol=r_tol_ps,
                               atol=a_tol_ps)
    np.testing.assert_allclose([delay_meas], [delay_ref], rtol=r_tol_delay,
                               atol=a_tol_delay)<|MERGE_RESOLUTION|>--- conflicted
+++ resolved
@@ -11,24 +11,21 @@
             'delay_ref, a_tol_vp, r_tol_vp, a_tol_ps, r_tol_ps, a_tol_delay, ' \
             'r_tol_delay'
 
-<<<<<<< HEAD
-test_data = (DCEmodels_data.dce_DRO_data_Patlak())
-# Use the test data to generate a parametrize decorator. This causes the
-# following
-=======
+
 filename_prefix = ''
+
 
 def setup_module(module):
     # initialize the logfiles
     global filename_prefix # we want to change the global variable
     os.makedirs('./test/results/DCEmodels', exist_ok=True)
     filename_prefix = 'DCEmodels/TestResults_models'
-    log_init(filename_prefix, '_LEK_UoEdinburghUK_patlak', ['label', 'time (us)', 'vp_ref', 'ps_ref', 'vp_meas', 'ps_meas'])
+    log_init(filename_prefix, '_LEK_UoEdinburghUK_patlak', ['label', 'time (us)', 'vp_ref', 'ps_ref', 'delay_ref', 'vp_meas', 'ps_meas', 'delay_meas'])
 
 
 # Use the test data to generate a parametrize decorator. This causes the following
->>>>>>> 4f36802b
 # test to be run for every test case listed in test_data...
+test_data = (DCEmodels_data.dce_DRO_data_Patlak())
 @osipi_parametrize(arg_names, test_data, xf_labels=[])
 def test_LEK_UoEdinburghUK_Patlak_model(label, t_array, C_t_array, cp_aif_array,
                                         vp_ref, ps_ref, delay_ref, a_tol_vp,
@@ -53,7 +50,7 @@
 
     # log results
     log_results(filename_prefix, '_LEK_UoEdinburghUK_patlak', [
-        [label, f"{exc_time:.0f}", vp_ref, ps_ref, vp_meas, ps_meas]])
+        [label, f"{exc_time:.0f}", vp_ref, ps_ref, delay_ref, vp_meas, ps_meas, delay_ref]]) # in this case delay_ref is used as delay_meas was 0
 
     # run test
     np.testing.assert_allclose([vp_meas], [vp_ref], rtol=r_tol_vp,
@@ -79,7 +76,8 @@
     X0 = (0.6, 0.01, 0)  # ps, vp starting values
     bounds = ((0.0, 0.0, -10/60), (5.0, 1.0, 10/60))
 
-    # run test
+    # run code
+    tic = perf_counter()
     output, pcov = curve_fit(lambda t, x, y, delay: Patlak([x, y], t,
                                                            cp_aif_array,
                                                            toff=delay),
@@ -87,6 +85,13 @@
                              bounds=bounds)
     ps_meas, vp_meas, delay_meas = output
     delay_meas *= 60
+    exc_time = 1e6 * (perf_counter() - tic)  # measure execution time
+
+    # log results
+    log_results(filename_prefix, '_LEK_UoEdinburghUK_patlak', [
+        [label, f"{exc_time:.0f}", vp_ref, ps_ref, delay_ref, vp_meas, ps_meas, delay_meas]])
+
+    # run test
     np.testing.assert_allclose([vp_meas], [vp_ref], rtol=r_tol_vp,
                                atol=a_tol_vp)
     np.testing.assert_allclose([ps_meas], [ps_ref], rtol=r_tol_ps,
