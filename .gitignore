# Byte-compiled / optimized / DLL files
__pycache__/
*/__pycache__/
*/*/__pycache__/
*/*/*/__pycache__/
*.py[cod]
*$py.class

# C extensions
*.so

# Distribution / packaging
.Python
build/
develop-eggs/
dist/
downloads/
eggs/
.eggs/
lib/
lib64/
parts/
sdist/
var/
wheels/
share/python-wheels/
*.egg-info/
.installed.cfg
*.egg
MANIFEST

# PyInstaller
#  Usually these files are written by a python script from a template
#  before PyInstaller builds the exe, so as to inject date/other infos into it.
*.manifest
*.spec

# Installer logs
pip-log.txt
pip-delete-this-directory.txt

# Unit test / coverage reports
htmlcov/
.tox/
.nox/
.coverage
.coverage.*
.cache
nosetests.xml
coverage.xml
*.cover
*.py,cover
.hypothesis/
.pytest_cache/
cover/

# Translations
*.mo
*.pot

# Django stuff:
*.log
local_settings.py
db.sqlite3
db.sqlite3-journal

# Flask stuff:
instance/
.webassets-cache

# Scrapy stuff:
.scrapy

# Sphinx documentation
docs/_build/

# PyBuilder
.pybuilder/
target/

# Jupyter Notebook
.ipynb_checkpoints

# IPython
profile_default/
ipython_config.py

# pyenv
#   For a library or package, you might want to ignore these files since the code is
#   intended to run in multiple environments; otherwise, check them in:
# .python-version

# pipenv
#   According to pypa/pipenv#598, it is recommended to include Pipfile.lock in version control.
#   However, in case of collaboration, if having platform-specific dependencies or dependencies
#   having no cross-platform support, pipenv may install dependencies that don't work, or not
#   install all needed dependencies.
#Pipfile.lock

# PEP 582; used by e.g. github.com/David-OConnor/pyflow
__pypackages__/

# Celery stuff
celerybeat-schedule
celerybeat.pid

# SageMath parsed files
*.sage.py

# Environments
.env
.venv
env/
venv/
ENV/
env.bak/
venv.bak/

# Spyder project settings
.spyderproject
.spyproject

# Rope project settings
.ropeproject

# mkdocs documentation
/site

# mypy
.mypy_cache/
.dmypy.json
dmypy.json

# Pyre type checker
.pyre/

# pytype static type analyzer
.pytype/

# Cython debug symbols
cython_debug/

<<<<<<< HEAD
# Pycharm
/**/.idea
=======
# Misc
.DS_Store
>>>>>>> c84f04c2
<|MERGE_RESOLUTION|>--- conflicted
+++ resolved
@@ -140,10 +140,9 @@
 # Cython debug symbols
 cython_debug/
 
-<<<<<<< HEAD
+
 # Pycharm
 /**/.idea
-=======
+
 # Misc
 .DS_Store
->>>>>>> c84f04c2
