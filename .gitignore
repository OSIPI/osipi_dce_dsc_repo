--- conflicted
+++ resolved
@@ -140,13 +140,11 @@
 # Cython debug symbols
 cython_debug/
 
-<<<<<<< HEAD
 # vscode
 .vscode/
 
 # test output
 test/results
-=======
 
 # Pycharm
 .idea
@@ -154,4 +152,3 @@
 
 # Misc
 .DS_Store
->>>>>>> cfaff867
